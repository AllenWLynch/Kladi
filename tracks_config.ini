[scalebar]
height = 1
title = 
section_name = scalebar
<<<<<<< HEAD
file = data/shareseq/
file_type = scalebar
fontsize = 12
color = black
alpha = 1
line_width = 0.5
where = left


[annotation]
style = UCSC
=======
file = data/bcell_lymphoma/
file_type = scalebar
fontsize = 12
>>>>>>> 34fda5cb
color = black
alpha = 1
line_width = 0.5
where = left


[genes]
height = 3
color = black
title = 
section_name = genes
file = /home/allen/genomes/hg38/hg38_annotation_canonical.bed
file_type = bed
fontsize = 12
border_color = black
labels = True
style = flybase
display = stacked
line_width = 0.5
max_labels = 60
prefered_name = transcript_name
merge_transcripts = False
global_max_row = False
arrow_interval = 2
arrowhead_included = False
color_utr = grey
height_utr = 1
all_labels_inside = False
labels_in_margin = False


[cismodel_pax5]
title = Cis Models
overlay_previous = no
color = lightgrey
<<<<<<< HEAD
height = 4
label = Cis Model
fontsize = 30
section_name = cis_models_lef1
file = data/shareseq/trackdir/wnt3/cis_models_lef1-cis_model-none-cis_model.bigwig
file_type = bigwig
show_data_range = True
negative_color = lightgrey
alpha = 1
nans_to_zeros = False
summary_method = mean
number_of_bins = 700
type = fill


[cis_models_notch1]
title = Cis Models
overlay_previous = yes
color = lightgrey
height = 4
label = Cis Model
fontsize = 30
section_name = cis_models_notch1
file = data/shareseq/trackdir/wnt3/cis_models_notch1-cis_model-none-cis_model.bigwig
file_type = bigwig
show_data_range = True
negative_color = lightgrey
alpha = 1
nans_to_zeros = False
summary_method = mean
number_of_bins = 700
type = fill


[cis_models_hivep3]
title = Cis Models
overlay_previous = yes
color = lightgrey
height = 4
label = Cis Model
fontsize = 30
section_name = cis_models_hivep3
file = data/shareseq/trackdir/wnt3/cis_models_hivep3-cis_model-none-cis_model.bigwig
file_type = bigwig
show_data_range = True
negative_color = lightgrey
alpha = 1
nans_to_zeros = False
summary_method = mean
number_of_bins = 700
type = fill


[cis_models_bambi]
title = Cis Models
overlay_previous = yes
color = lightgrey
height = 4
label = Cis Model
fontsize = 30
section_name = cis_models_bambi
file = data/shareseq/trackdir/wnt3/cis_models_bambi-cis_model-none-cis_model.bigwig
file_type = bigwig
show_data_range = True
negative_color = lightgrey
alpha = 1
nans_to_zeros = False
summary_method = mean
number_of_bins = 700
type = fill


[cis_models_wnt3]
title = Cis Models
overlay_previous = yes
color = lightgrey
height = 4
label = Cis Model
fontsize = 30
section_name = cis_models_wnt3
file = data/shareseq/trackdir/wnt3/cis_models_wnt3-cis_model-none-cis_model.bigwig
=======
height = 3
show_genes = ['PAX5']
section_name = cismodel_pax5
file = data/bcell_lymphoma/trackdata/pax5/cismodel_pax5-cis_model-none-cis_model.bigwig
>>>>>>> 34fda5cb
file_type = bigwig
show_data_range = True
negative_color = lightgrey
alpha = 1
nans_to_zeros = False
summary_method = mean
number_of_bins = 700
type = fill


<<<<<<< HEAD
[coverage_a_ors]
title = ORS
color = #e78ac3
height = 3
fontsize = 150
max_value = 150
log = True
section_name = coverage_a_ors
file = data/shareseq/trackdir/wnt3/coverage_a_ors-fragment_coverage-datasetsshare_seqnotebookstracks_datagsm4156597_skinlateanagenatacfragmentssortedbed-pileup.bigwig
file_type = bigwig
show_data_range = True
negative_color = #e78ac3
=======
[cismodel_il4r]
title = 
overlay_previous = yes
color = lightgrey
height = 3
show_genes = ['PAX5']
section_name = cismodel_il4r
file = data/bcell_lymphoma/trackdata/pax5/cismodel_il4r-cis_model-none-cis_model.bigwig
file_type = bigwig
show_data_range = True
negative_color = lightgrey
>>>>>>> 34fda5cb
alpha = 1
nans_to_zeros = False
summary_method = mean
number_of_bins = 700
type = fill


<<<<<<< HEAD
[coverage_b_matrix]
title = Branch
color = #8da0cb
overlay_previous = no
height = 3
fontsize = 150
max_value = 150
log = True
section_name = coverage_b_matrix
file = data/shareseq/trackdir/wnt3/coverage_b_matrix-fragment_coverage-datasetsshare_seqnotebookstracks_datagsm4156597_skinlateanagenatacfragmentssortedbed-pileup.bigwig
file_type = bigwig
show_data_range = True
negative_color = #8da0cb
=======
[cismodel_cd74]
title = 
overlay_previous = yes
color = lightgrey
height = 3
show_genes = ['PAX5']
section_name = cismodel_cd74
file = data/bcell_lymphoma/trackdata/pax5/cismodel_cd74-cis_model-none-cis_model.bigwig
file_type = bigwig
show_data_range = True
negative_color = lightgrey
>>>>>>> 34fda5cb
alpha = 1
nans_to_zeros = False
summary_method = mean
number_of_bins = 700
type = fill


<<<<<<< HEAD
[coverage_e_cortex]
title = Cortex
color = #fc8d62
overlay_previous = no
height = 3
fontsize = 150
max_value = 150
log = True
section_name = coverage_e_cortex
file = data/shareseq/trackdir/wnt3/coverage_e_cortex-fragment_coverage-datasetsshare_seqnotebookstracks_datagsm4156597_skinlateanagenatacfragmentssortedbed-pileup.bigwig
file_type = bigwig
show_data_range = True
negative_color = #fc8d62
=======
[cismodel_al5910432]
title = 
overlay_previous = yes
color = lightgrey
height = 3
show_genes = ['PAX5']
section_name = cismodel_al5910432
file = data/bcell_lymphoma/trackdata/pax5/cismodel_al5910432-cis_model-none-cis_model.bigwig
file_type = bigwig
show_data_range = True
negative_color = lightgrey
alpha = 1
nans_to_zeros = False
summary_method = mean
number_of_bins = 700
type = fill


[cismodel_dzank1]
title = 
overlay_previous = yes
color = lightgrey
height = 3
show_genes = ['PAX5']
section_name = cismodel_dzank1
file = data/bcell_lymphoma/trackdata/pax5/cismodel_dzank1-cis_model-none-cis_model.bigwig
file_type = bigwig
show_data_range = True
negative_color = lightgrey
alpha = 1
nans_to_zeros = False
summary_method = mean
number_of_bins = 700
type = fill


[coverage_b_cell]
title = cell_type: B-cell
color = #d3e3f3
height = 4
max_value = 50
section_name = coverage_b_cell
file = data/bcell_lymphoma/trackdata/pax5/coverage_b_cell-fragment_coverage-databcell_lymphomatrackdatalymph_node_lymphoma_14k_atac_fragmentstsvgz-pileup.bigwig
file_type = bigwig
show_data_range = True
negative_color = #d3e3f3
alpha = 1
nans_to_zeros = False
summary_method = mean
number_of_bins = 700
type = fill


[coverage_lymphoma]
title = cell_type: Lymphoma
color = #08306b
overlay_previous = no
height = 4
max_value = 50
section_name = coverage_lymphoma
file = data/bcell_lymphoma/trackdata/pax5/coverage_lymphoma-fragment_coverage-databcell_lymphomatrackdatalymph_node_lymphoma_14k_atac_fragmentstsvgz-pileup.bigwig
file_type = bigwig
show_data_range = True
negative_color = #08306b
alpha = 1
nans_to_zeros = False
summary_method = mean
number_of_bins = 700
type = fill


[coverage_macrophage]
title = cell_type: Macrophage
color = #cee0f2
overlay_previous = no
height = 4
max_value = 50
section_name = coverage_macrophage
file = data/bcell_lymphoma/trackdata/pax5/coverage_macrophage-fragment_coverage-databcell_lymphomatrackdatalymph_node_lymphoma_14k_atac_fragmentstsvgz-pileup.bigwig
file_type = bigwig
show_data_range = True
negative_color = #cee0f2
alpha = 1
nans_to_zeros = False
summary_method = mean
number_of_bins = 700
type = fill


[coverage_t_cell]
title = cell_type: T-cell
color = #e4eff9
overlay_previous = no
height = 4
max_value = 50
section_name = coverage_t_cell
file = data/bcell_lymphoma/trackdata/pax5/coverage_t_cell-fragment_coverage-databcell_lymphomatrackdatalymph_node_lymphoma_14k_atac_fragmentstsvgz-pileup.bigwig
file_type = bigwig
show_data_range = True
negative_color = #e4eff9
>>>>>>> 34fda5cb
alpha = 1
nans_to_zeros = False
summary_method = mean
number_of_bins = 700
type = fill


[factorhits_46138]
title = PAX5
height = 1
color = black
display = collapsed
max_labels = 0
section_name = factorhits_46138
file = data/bcell_lymphoma/trackdata/pax5/factorhits_46138-bed-none-bed.bed
file_type = bed
fontsize = 12
border_color = black
labels = True
style = flybase
line_width = 0.5
prefered_name = transcript_name
merge_transcripts = False
global_max_row = False
arrow_interval = 2
arrowhead_included = False
color_utr = grey
height_utr = 1
all_labels_inside = False
labels_in_margin = False


[factorhits_51245]
title = BCL6
height = 1
color = black
display = collapsed
max_labels = 0
section_name = factorhits_51245
file = data/bcell_lymphoma/trackdata/pax5/factorhits_51245-bed-none-bed.bed
file_type = bed
fontsize = 12
border_color = black
labels = True
style = flybase
line_width = 0.5
prefered_name = transcript_name
merge_transcripts = False
global_max_row = False
arrow_interval = 2
arrowhead_included = False
color_utr = grey
height_utr = 1
all_labels_inside = False
labels_in_margin = False


[factorhits_59437]
title = FOXP1
height = 1
color = black
display = collapsed
max_labels = 0
section_name = factorhits_59437
file = data/bcell_lymphoma/trackdata/pax5/factorhits_59437-bed-none-bed.bed
file_type = bed
fontsize = 12
border_color = black
labels = True
style = flybase
line_width = 0.5
prefered_name = transcript_name
merge_transcripts = False
global_max_row = False
arrow_interval = 2
arrowhead_included = False
color_utr = grey
height_utr = 1
all_labels_inside = False
labels_in_margin = False<|MERGE_RESOLUTION|>--- conflicted
+++ resolved
@@ -2,7 +2,6 @@
 height = 1
 title = 
 section_name = scalebar
-<<<<<<< HEAD
 file = data/shareseq/
 file_type = scalebar
 fontsize = 12
@@ -14,11 +13,6 @@
 
 [annotation]
 style = UCSC
-=======
-file = data/bcell_lymphoma/
-file_type = scalebar
-fontsize = 12
->>>>>>> 34fda5cb
 color = black
 alpha = 1
 line_width = 0.5
@@ -54,7 +48,6 @@
 title = Cis Models
 overlay_previous = no
 color = lightgrey
-<<<<<<< HEAD
 height = 4
 label = Cis Model
 fontsize = 30
@@ -136,23 +129,16 @@
 fontsize = 30
 section_name = cis_models_wnt3
 file = data/shareseq/trackdir/wnt3/cis_models_wnt3-cis_model-none-cis_model.bigwig
-=======
-height = 3
-show_genes = ['PAX5']
-section_name = cismodel_pax5
-file = data/bcell_lymphoma/trackdata/pax5/cismodel_pax5-cis_model-none-cis_model.bigwig
->>>>>>> 34fda5cb
-file_type = bigwig
-show_data_range = True
-negative_color = lightgrey
-alpha = 1
-nans_to_zeros = False
-summary_method = mean
-number_of_bins = 700
-type = fill
-
-
-<<<<<<< HEAD
+file_type = bigwig
+show_data_range = True
+negative_color = lightgrey
+alpha = 1
+nans_to_zeros = False
+summary_method = mean
+number_of_bins = 700
+type = fill
+
+
 [coverage_a_ors]
 title = ORS
 color = #e78ac3
@@ -165,27 +151,13 @@
 file_type = bigwig
 show_data_range = True
 negative_color = #e78ac3
-=======
-[cismodel_il4r]
-title = 
-overlay_previous = yes
-color = lightgrey
-height = 3
-show_genes = ['PAX5']
-section_name = cismodel_il4r
-file = data/bcell_lymphoma/trackdata/pax5/cismodel_il4r-cis_model-none-cis_model.bigwig
-file_type = bigwig
-show_data_range = True
-negative_color = lightgrey
->>>>>>> 34fda5cb
-alpha = 1
-nans_to_zeros = False
-summary_method = mean
-number_of_bins = 700
-type = fill
-
-
-<<<<<<< HEAD
+alpha = 1
+nans_to_zeros = False
+summary_method = mean
+number_of_bins = 700
+type = fill
+
+
 [coverage_b_matrix]
 title = Branch
 color = #8da0cb
@@ -199,27 +171,13 @@
 file_type = bigwig
 show_data_range = True
 negative_color = #8da0cb
-=======
-[cismodel_cd74]
-title = 
-overlay_previous = yes
-color = lightgrey
-height = 3
-show_genes = ['PAX5']
-section_name = cismodel_cd74
-file = data/bcell_lymphoma/trackdata/pax5/cismodel_cd74-cis_model-none-cis_model.bigwig
-file_type = bigwig
-show_data_range = True
-negative_color = lightgrey
->>>>>>> 34fda5cb
-alpha = 1
-nans_to_zeros = False
-summary_method = mean
-number_of_bins = 700
-type = fill
-
-
-<<<<<<< HEAD
+alpha = 1
+nans_to_zeros = False
+summary_method = mean
+number_of_bins = 700
+type = fill
+
+
 [coverage_e_cortex]
 title = Cortex
 color = #fc8d62
@@ -233,108 +191,6 @@
 file_type = bigwig
 show_data_range = True
 negative_color = #fc8d62
-=======
-[cismodel_al5910432]
-title = 
-overlay_previous = yes
-color = lightgrey
-height = 3
-show_genes = ['PAX5']
-section_name = cismodel_al5910432
-file = data/bcell_lymphoma/trackdata/pax5/cismodel_al5910432-cis_model-none-cis_model.bigwig
-file_type = bigwig
-show_data_range = True
-negative_color = lightgrey
-alpha = 1
-nans_to_zeros = False
-summary_method = mean
-number_of_bins = 700
-type = fill
-
-
-[cismodel_dzank1]
-title = 
-overlay_previous = yes
-color = lightgrey
-height = 3
-show_genes = ['PAX5']
-section_name = cismodel_dzank1
-file = data/bcell_lymphoma/trackdata/pax5/cismodel_dzank1-cis_model-none-cis_model.bigwig
-file_type = bigwig
-show_data_range = True
-negative_color = lightgrey
-alpha = 1
-nans_to_zeros = False
-summary_method = mean
-number_of_bins = 700
-type = fill
-
-
-[coverage_b_cell]
-title = cell_type: B-cell
-color = #d3e3f3
-height = 4
-max_value = 50
-section_name = coverage_b_cell
-file = data/bcell_lymphoma/trackdata/pax5/coverage_b_cell-fragment_coverage-databcell_lymphomatrackdatalymph_node_lymphoma_14k_atac_fragmentstsvgz-pileup.bigwig
-file_type = bigwig
-show_data_range = True
-negative_color = #d3e3f3
-alpha = 1
-nans_to_zeros = False
-summary_method = mean
-number_of_bins = 700
-type = fill
-
-
-[coverage_lymphoma]
-title = cell_type: Lymphoma
-color = #08306b
-overlay_previous = no
-height = 4
-max_value = 50
-section_name = coverage_lymphoma
-file = data/bcell_lymphoma/trackdata/pax5/coverage_lymphoma-fragment_coverage-databcell_lymphomatrackdatalymph_node_lymphoma_14k_atac_fragmentstsvgz-pileup.bigwig
-file_type = bigwig
-show_data_range = True
-negative_color = #08306b
-alpha = 1
-nans_to_zeros = False
-summary_method = mean
-number_of_bins = 700
-type = fill
-
-
-[coverage_macrophage]
-title = cell_type: Macrophage
-color = #cee0f2
-overlay_previous = no
-height = 4
-max_value = 50
-section_name = coverage_macrophage
-file = data/bcell_lymphoma/trackdata/pax5/coverage_macrophage-fragment_coverage-databcell_lymphomatrackdatalymph_node_lymphoma_14k_atac_fragmentstsvgz-pileup.bigwig
-file_type = bigwig
-show_data_range = True
-negative_color = #cee0f2
-alpha = 1
-nans_to_zeros = False
-summary_method = mean
-number_of_bins = 700
-type = fill
-
-
-[coverage_t_cell]
-title = cell_type: T-cell
-color = #e4eff9
-overlay_previous = no
-height = 4
-max_value = 50
-section_name = coverage_t_cell
-file = data/bcell_lymphoma/trackdata/pax5/coverage_t_cell-fragment_coverage-databcell_lymphomatrackdatalymph_node_lymphoma_14k_atac_fragmentstsvgz-pileup.bigwig
-file_type = bigwig
-show_data_range = True
-negative_color = #e4eff9
->>>>>>> 34fda5cb
 alpha = 1
 nans_to_zeros = False
 summary_method = mean
