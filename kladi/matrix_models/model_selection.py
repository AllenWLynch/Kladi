import numpy as np
from pyro.primitives import param
from sklearn.model_selection import KFold
from sklearn.linear_model import LinearRegression
from scipy import stats
import logging
import optuna
from sklearn.utils.estimator_checks import parametrize_with_checks
optuna.logging.set_verbosity(optuna.logging.WARNING)

class ModuleObjective:

    def __init__(self, estimator, X, cv = 5, 
        min_modules = 5, max_modules = 55, 
        min_epochs = 15, max_epochs = 50, 
        min_dropout = 0.01, max_dropout = 0.1,
        batch_sizes = [32,64,128], seed = 2556, 
        score_fn = None, prune_penalty = 0.01):

        self.params = []
        self.trial_scores = []
        self.fold_scores = []
        self.was_pruned = []

        if isinstance(cv, int):
            self.cv = KFold(cv, random_state = seed, shuffle= True)
        else:
            self.cv = cv
        self.estimator = estimator
        self.X = X

        self.min_modules = min_modules
        self.max_modules = max_modules
        self.min_epochs = min_epochs
        self.max_epochs = max_epochs
        self.min_dropout = min_dropout
        self.max_dropout = max_dropout
        self.batch_sizes = batch_sizes
        self.score_fn = score_fn
        self.prune_penalty = prune_penalty

    
    def __call__(self, trial):

        params = dict(
            num_modules = trial.suggest_int('num_modules', self.min_modules, self.max_modules, log=True),
            batch_size = trial.suggest_categorical('batch_size', self.batch_sizes),
            encoder_dropout = trial.suggest_float('encoder_dropout', self.min_dropout, self.max_dropout),
            num_epochs = trial.suggest_int('num_epochs', self.min_epochs, self.max_epochs, log = True),
            beta = trial.suggest_float('beta', 0.90, 0.99, log = True),
            seed = np.random.randint(0, 2**32 - 1),
        )

        self.estimator.set_params(**params)

        trial.set_user_attr('trial_params', params)
        trial.set_user_attr('completed', False)
        trial.set_user_attr('batches_trained', 0)
        cv_scores = []

<<<<<<< HEAD
        num_splits = self.cv.get_num_splits(self.X)
=======
        num_splits = self.cv.get_n_splits(self.X)
>>>>>>> d799d157

        for step, (train_idx, test_idx) in enumerate(self.cv.split(self.X)):

            train_counts, test_counts = self.X[train_idx].copy(), self.X[test_idx].copy()
            
            self.estimator.fit(train_counts)
            if self.score_fn is None:
                cv_scores.append(self.estimator.score(test_counts))
            else:
                cv_scores.append(self.score_fn(self.estimator, test_counts))

            if step == 0:
                trial.report(1.0, 0)

            trial.report(np.mean(cv_scores) + (self.prune_penalty * 0.5**step), step+1)
                
            if trial.should_prune() and step + 1 < num_splits:
                trial.set_user_attr('batches_trained', step+1)
                raise optuna.TrialPruned()

        trial.set_user_attr('batches_trained', step+1)
        trial.set_user_attr('completed', True)
        trial_score = np.mean(cv_scores)

        return trial_score<|MERGE_RESOLUTION|>--- conflicted
+++ resolved
@@ -58,11 +58,7 @@
         trial.set_user_attr('batches_trained', 0)
         cv_scores = []
 
-<<<<<<< HEAD
-        num_splits = self.cv.get_num_splits(self.X)
-=======
         num_splits = self.cv.get_n_splits(self.X)
->>>>>>> d799d157
 
         for step, (train_idx, test_idx) in enumerate(self.cv.split(self.X)):
 
