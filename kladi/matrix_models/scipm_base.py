

from functools import partial
import pyro
import pyro.distributions as dist
import torch
import torch.nn as nn
import torch.nn.functional as F
from torch.optim import Adam, AdamW
from pyro.infer import SVI, TraceMeanField_ELBO
from tqdm import tqdm, trange
from pyro.nn import PyroModule
import numpy as np
import torch.distributions.constraints as constraints
import logging
from kladi.matrix_models.ilr import ilr
from math import ceil
import time
from pyro.contrib.autoname import scope

logger = logging.getLogger(__name__)

class EarlyStopping:

    def __init__(self, 
                 tolerance = 1e-4,
                 patience=3,
                 convergence_check = True):
        self.tolerance = tolerance,
        self.patience = patience
        self.wait = 0
        self.best_loss = 1e15
        self.convergence_check = convergence_check

    def should_stop_training(self, current_loss):
        
        if current_loss is None:
            pass
        else:
            if ((current_loss - self.best_loss) < -self.tolerance[0]) or \
                (self.convergence_check and ((current_loss - self.best_loss) > 10*self.tolerance[0])):
                self.wait = 0
            else:
                if self.wait >= self.patience:
                    return True
                self.wait += 1

            if current_loss < self.best_loss:
                self.best_loss = current_loss

        return False

class Decoder(nn.Module):
    # Base class for the decoder net, used in the model
    def __init__(self, num_genes, num_topics, dropout):
        super().__init__()
        self.beta = nn.Linear(num_topics, num_genes, bias = False)
        self.bn = nn.BatchNorm1d(num_genes)
        self.drop = nn.Dropout(dropout)

    def forward(self, inputs):
        # the output is σ(βθ)
        return F.softmax(self.bn(self.beta(self.drop(inputs))), dim=1)

    def get_softmax_denom(self, inputs):
        return self.bn(self.beta(inputs)).exp().sum(-1)

class ModelParamError(ValueError):
    pass

class OneCycleLR_Wrapper(torch.optim.lr_scheduler.OneCycleLR):

    def __init__(self, optimizer, **kwargs):
        max_lr = kwargs.pop('max_lr')
        super().__init__(optimizer, max_lr, **kwargs)

def encoder_layer(input_dim, output_dim, nonlin = True, dropout = 0.2):
    layers = [nn.Linear(input_dim, output_dim), nn.BatchNorm1d(output_dim)]
    if nonlin:
        layers.append(nn.ReLU())
        layers.append(nn.Dropout(dropout))
    return nn.Sequential(*layers)


def get_fc_stack(layer_dims = [256, 128, 128, 128], dropout = 0.2, skip_nonlin = True):
    return nn.Sequential(*[
        encoder_layer(input_dim, output_dim, nonlin= not ((i >= (len(layer_dims) - 2)) and skip_nonlin), dropout = dropout)
        for i, (input_dim, output_dim) in enumerate(zip(layer_dims[:-1], layer_dims[1:]))
    ])

class BaseModel(nn.Module):

    I = 50
    #beta = 0.95

    def __init__(self, encoder_model, decoder_model,*,
            num_modules,
            num_exog_features,
            highly_variable,
            hidden,
            num_layers,
            decoder_dropout,
            encoder_dropout,
            use_cuda,
            seed, **encoder_kwargs):
        super().__init__()

        self._set_seeds(seed)
        pyro.clear_param_store()
        torch.cuda.empty_cache()

        assert(isinstance(use_cuda, bool))
        assert(isinstance(num_modules, int) and num_modules > 0)

        self.num_topics = num_modules

        if highly_variable is None:
            highly_variable = np.ones(num_exog_features).astype(bool)
        else:
            assert(isinstance(highly_variable, np.ndarray))
            assert(highly_variable.dtype == bool)
            
            highly_variable = np.ravel(highly_variable)
            assert(len(highly_variable) == num_exog_features)

        self.highly_variable = highly_variable
        self.num_endog_features = int(highly_variable.sum())
        self.num_exog_features = num_exog_features

        self.use_cuda = torch.cuda.is_available() and use_cuda
        if not use_cuda:
            logger.warn('Cuda unavailable. Will not use GPU speedup while training.')

        self.decoder = decoder_model(self.num_exog_features, num_modules, decoder_dropout)
        self.encoder = encoder_model(self.num_endog_features, num_modules, 
            hidden, encoder_dropout, num_layers, **encoder_kwargs)
            
        self.device = torch.device('cuda:0' if self.use_cuda else 'cpu')
        self.max_prob = torch.tensor([0.99999], requires_grad = False)
        self.K = torch.tensor(self.num_topics, requires_grad = False)
        self.set_device(self.device)
        self.training_bar = True

    @staticmethod
    def _get_gamma_parameters(I, K):
        return 2., 2*K/I

    @staticmethod
    def _get_gamma_moments(I,K):
        return I/K, 0.5 * (I/K)**2

    @staticmethod
    def _get_lognormal_parameters_from_moments(m, v):
        m_squared = m**2
        mu = np.log(m_squared / np.sqrt(v + m_squared))
        var = np.log(v/m_squared + 1)

        return mu, var

    @staticmethod
    def _get_prior_mu(a, K):
        return a.log() - 1/K * torch.sum(a.log())

    @staticmethod
    def _get_prior_std(a, K):
        return torch.sqrt(1/a * (1-2/K) + 1/(K * a))

    @staticmethod
    def get_num_batches(N, batch_size):
        return N//batch_size + int(N % batch_size > 0)

    @staticmethod
    def _iterate_batch_idx(N, batch_size, bar = False, desc = None):

        num_batches = N//batch_size + int(N % batch_size > 0)
        for i in range(num_batches) if not bar else tqdm(range(num_batches), desc = desc):
            yield i * batch_size, (i + 1) * batch_size

    @staticmethod
    def _clr(Z):
        return np.log(Z)/np.log(Z).mean(-1, keepdims = True)

    def _get_batches(self, *args, batch_size = 32, bar = True, desc = None, **kwargs):
        raise NotImplementedError()

    def _check_latent_vars(self, latent_compositions):
        
        assert(isinstance(latent_compositions, np.ndarray))
        assert(len(latent_compositions.shape) == 2)
        assert(latent_compositions.shape[1] == self.num_topics)
        assert(np.isclose(latent_compositions.sum(-1), 1).all())

    def _get_logp(self, X, batch_size = 32):
        
        X = self._validate_data(X)

        batch_loss = []
        for batch in self._get_batches(X, batch_size = batch_size, bar = False):

            loss = float(self.svi.evaluate_loss(*batch))
            batch_loss.append(loss)

        return np.array(batch_loss).sum() #loss is negative log-likelihood

    def _score_features(self):
        score = np.sign(self._get_gamma()) * (self._get_beta() - self._get_bn_mean())/np.sqrt(self._get_bn_var())
        #score = np.sign(self._get_gamma()) * (self._get_beta())
        return score

    def get_topics(self):
        return self._score_features()
    
    def _get_beta(self):
        # beta matrix elements are the weights of the FC layer on the decoder
        return self.decoder.beta.weight.cpu().detach().T.numpy()

    def _get_gamma(self):
        return self.decoder.bn.weight.cpu().detach().numpy()
    
    def _get_bias(self):
        return self.decoder.bn.bias.cpu().detach().numpy()

    def _get_bn_mean(self):
        return self.decoder.bn.running_mean.cpu().detach().numpy()

    def _get_bn_var(self):
        return self.decoder.bn.running_var.cpu().detach().numpy()

    def _get_dispersion(self):
        return pyro.param("dispersion").cpu().detach().numpy()

    def to_gpu(self):
        self.set_device('cuda:0')
    
    def to_cpu(self):
        self.set_device('cpu')

    def set_device(self, device):
        logger.debug('Moving model to device: {}'.format(device))
        self.device = device
        self = self.to(self.device)
        self.max_prob = self.max_prob.to(self.device)
        self.K = self.K.to(self.device)

    def _get_latent_MAP(self, *data):
        raise NotImplementedError()

    def predict(self, X, batch_size = 256):

        X = self._validate_data(X)
        assert(isinstance(batch_size, int) and batch_size > 0)
        
        self.eval()
        logger.debug('Predicting latent variables ...')
        latent_vars = []
        for i,batch in enumerate(self._get_batches(X, batch_size = batch_size, bar = True, training = False, desc = 'Predicting latent vars')):
            latent_vars.append(self._get_latent_MAP(*batch))

        theta = np.vstack(latent_vars)

        return theta

    def get_UMAP_features(self, X, batch_size = 256):
        return ilr(self.predict(X, batch_size=batch_size))

    def _validate_data(self):
        raise NotImplementedError()

    @staticmethod
    def _warmup_lr_decay(epoch,*,n_batches, lr_decay):
        return min(1., epoch/n_batches)*(lr_decay**int(epoch/n_batches))

    @staticmethod
    def _set_seeds(seed = None):
        if seed is None:
            seed = int(time.time() * 1e7)%(2**32-1)

        torch.manual_seed(seed)
        pyro.set_rng_seed(seed)
        np.random.seed(seed)

    def _get_learning_rate_bounds(self, X, num_epochs = 6, eval_every = 10, 
        min_learning_rate = 1e-6, max_learning_rate = 1, batch_size = 32):
    
        X = self._validate_data(X)
        n_batches = self.get_num_batches(X.shape[0], batch_size)

        eval_steps = ceil((n_batches * num_epochs)/eval_every)
        learning_rates = np.exp(np.linspace(np.log(min_learning_rate), np.log(max_learning_rate), eval_steps+1))

        def lr_function(e):
            return learning_rates[e]/learning_rates[0]
        scheduler = pyro.optim.LambdaLR({'optimizer': Adam, 
            'optim_args': {'lr': learning_rates[0], 'betas' : (0.95, 0.999)}, 
            'lr_lambda' : lr_function})

        self.svi = SVI(self.model, self.guide, scheduler, loss=TraceMeanField_ELBO())
        batches_complete, steps_complete, step_loss = 0,0,0
        learning_rate_losses = []
        
        try:
            for epoch in range(num_epochs):
                #train step
                self.train()
                for batch in self._get_batches(X, batch_size = batch_size):
                    step_loss += float(self.svi.step(*batch))
                    batches_complete+=1
                    
                    if batches_complete % eval_every == 0 and batches_complete > 0:
                        steps_complete+=1
                        scheduler.step()
                        learning_rate_losses.append(step_loss/(eval_every * batch_size * self.num_exog_features))
                        step_loss = 0.0

        except ValueError:
            pass
                    
        return np.array(learning_rates[:len(learning_rate_losses)]), np.array(learning_rate_losses)


    def _estimate_num_epochs(self,*, X, test_X, test_learning_rate, batch_size = 32, max_epochs = 200,
        tolerance = 1e-4, patience = 3):

        X = self._validate_data(X)

        test_lr = test_learning_rate

        optimizer = pyro.optim.Adam(dict(lr = test_lr))
        self.svi = SVI(self.model, self.guide, optimizer, loss=TraceMeanField_ELBO())
        self.epoch_loss = []
        early_stopper = EarlyStopping(tolerance=tolerance, patience=patience)
        self.num_epochs_trained = 0

        t = trange(max_epochs, desc = 'Epoch 0', leave = True)
        for epoch in t:
            #train step
            self.train()
            for batch in self._get_batches(X, batch_size = batch_size):
                self.svi.step(*batch)

            self.epoch_loss.append(self.score(test_X))
            self.num_epochs_trained+=1

            t.set_description("Epoch {} done. Recent losses: {}".format(
                        str(epoch + 1),
                        ' --> '.join('{:.3e}'.format(loss) for loss in self.epoch_loss[-5:])
                    ))

            if early_stopper.should_stop_training(self.epoch_loss[-1]):
                logger.info('Stopped training early!')
                break
            
        return self.num_epochs_trained


    @staticmethod
    def _get_decay_rate(a1, a0, periods):
        return np.exp(
            np.log(a1/a0)/periods
        )

    def _get_exp_range_scheduler(self,*,min_learning_rate, max_learning_rate, num_epochs, n_batches_per_epoch, decay = None,
        epochs_per_cycle = None):

        if epochs_per_cycle is None:
            epochs_per_cycle = 4

        if decay is None:
            #decay such that max_lr == min_lr after num_epochs iterations
            decay = self._get_decay_rate(min_learning_rate, max_learning_rate, 2*num_epochs/epochs_per_cycle)

        return pyro.optim.CyclicLR({
                'optimizer' : Adam,
                'optim_args' : {'lr' : min_learning_rate},
                'base_lr' : min_learning_rate, 'max_lr' : max_learning_rate, 'step_size_up' : int(epochs_per_cycle/2 * n_batches_per_epoch), 
                'mode' : 'exp_range', 'gamma' : decay, 'cycle_momentum' : False,
            })

    @staticmethod
    def _warmup_lr_decay(step,*,n_batches_per_epoch, lr_decay):
        return min(1., step/n_batches_per_epoch)*(lr_decay**int(step/n_batches_per_epoch))


    def _get_multiplicative_decay_scheduler(self,*, min_learning_rate, max_learning_rate, num_epochs, n_batches_per_epoch):
        
        decay = self._get_decay_rate(min_learning_rate, max_learning_rate, num_epochs/2)

        lr_function = partial(self._warmup_lr_decay, n_batches_per_epoch = n_batches_per_epoch, lr_decay = decay)
        return pyro.optim.LambdaLR({'optimizer': Adam, 'optim_args': {'lr': max_learning_rate}, 
            'lr_lambda' : lambda e : lr_function(e)})


    def _get_1cycle_scheduler(self,*, min_learning_rate, max_learning_rate, num_epochs, n_batches_per_epoch, beta):
        
        return pyro.optim.lr_scheduler.PyroLRScheduler(OneCycleLR_Wrapper, 
            {'optimizer' : Adam, 'optim_args' : {'lr' : min_learning_rate, 'betas' : (beta, 0.999)}, 'max_lr' : max_learning_rate, 
            'steps_per_epoch' : n_batches_per_epoch, 'epochs' : num_epochs, 'div_factor' : max_learning_rate/min_learning_rate,
            'cycle_momentum' : False, 'three_phase' : False, 'verbose' : False})

    def get_coherence(self, module_num, counts):
        pass
    
    @staticmethod
    def _get_KL_anneal_factor(step_num, *, n_epochs, n_batches_per_epoch, n_cycles):

        total_steps = n_epochs * n_batches_per_epoch
        
        return min(1., (step_num + 1)/(total_steps * 2/3 + 1))

<<<<<<< HEAD
=======

>>>>>>> d799d157
    def fit(self, X,*, min_learning_rate, max_learning_rate, num_epochs = 200, batch_size = 32, beta = 0.95):

        assert(isinstance(num_epochs, int) and num_epochs > 0)
        assert(isinstance(batch_size, int) and batch_size > 0)
        assert(isinstance(min_learning_rate, (int, float)) and min_learning_rate > 0)
        if max_learning_rate is None:
            max_learning_rate = min_learning_rate
        else:
            assert(isinstance(max_learning_rate, float) and max_learning_rate > 0)
        
        X = self._validate_data(X)
        n_observations = X.shape[0]
        n_batches = self.get_num_batches(n_observations, batch_size)

        early_stopper = EarlyStopping(tolerance=3, patience=1e-4)

        scheduler = self._get_1cycle_scheduler(min_learning_rate = min_learning_rate, max_learning_rate = max_learning_rate,
            n_batches_per_epoch = n_batches, num_epochs = num_epochs, beta = beta)

        self.svi = SVI(self.model, self.guide, scheduler, loss=TraceMeanField_ELBO())

        self.training_loss, self.testing_loss, self.num_epochs_trained = [],[],0
        
        anneal_fn = partial(self._get_KL_anneal_factor, n_epochs = num_epochs, n_batches_per_epoch = n_batches, n_cycles = 3)

        step_count = 0
        self.anneal_factors = []
        try:

            t = trange(num_epochs+1, desc = 'Epoch 0', leave = True) if self.training_bar else range(num_epochs+1)
            _t = iter(t)
            epoch = 0
            while True:
                
                try:
                    next(_t)
                except StopIteration:
                    pass

                self.train()
                running_loss = 0.0
                for batch in self._get_batches(X, batch_size = batch_size):
                    
                    anneal_factor = anneal_fn(step_count)
                    self.anneal_factors.append(anneal_factor)
                    #if batch[0].shape[0] > 1:
                    try:
                        running_loss += float(self.svi.step(*batch, anneal_factor = anneal_factor))
                        step_count+=1
                    except ValueError:
                        raise ModelParamError('Gradient overflow caused parameter values that were too large to evaluate. Try setting a lower learning rate.')

                    if epoch < num_epochs:
                        scheduler.step()
                
                #epoch cleanup
                epoch_loss = running_loss/(X.shape[0] * self.num_exog_features)
                self.training_loss.append(epoch_loss)
                recent_losses = self.training_loss[-5:]

                if self.training_bar:
                    t.set_description("Epoch {} done. Recent losses: {}".format(
                        str(epoch + 1),
                        ' --> '.join('{:.3e}'.format(loss) for loss in recent_losses)
                    ))

                epoch+=1
                if early_stopper.should_stop_training(recent_losses[-1]) and epoch > num_epochs:
                    break

        except KeyboardInterrupt:
            logger.warn('Interrupted training.')

        self.set_device('cpu')
        self.eval()
        return self

    def options_fit(self, X,*, min_learning_rate, max_learning_rate, num_epochs = 200, batch_size = 32, test_X=None,
        policy = '1cycleLR', triangle_decay = None, epochs_per_cycle = None, patience = 3, tolerance = 1e-4):

        assert(isinstance(num_epochs, int) and num_epochs > 0)
        assert(isinstance(batch_size, int) and batch_size > 0)
        assert(isinstance(min_learning_rate, float) and min_learning_rate > 0)
        if max_learning_rate is None:
            max_learning_rate = min_learning_rate
        else:
            assert(isinstance(max_learning_rate, float) and max_learning_rate > 0)
        
        X = self._validate_data(X)
        n_observations = X.shape[0]
        n_batches = self.get_num_batches(n_observations, batch_size)

        scheduler = None
        optim_kwargs = dict(
            min_learning_rate = min_learning_rate,
            max_learning_rate = max_learning_rate,
            n_batches_per_epoch = n_batches,
            num_epochs = num_epochs
        )

        early_stopper = EarlyStopping(tolerance=tolerance, patience=patience)

        if policy == 'cyclicLR':
            scheduler = self._get_exp_range_scheduler(**optim_kwargs, epochs_per_cycle = epochs_per_cycle, decay = triangle_decay)
            early_stopper = EarlyStopping(tolerance= tolerance, patience=0)
        elif policy == 'multiplicative_decay':
            scheduler = self._get_multiplicative_decay_scheduler(**optim_kwargs)    
        elif policy == '1cycleLR':
            scheduler = self._get_1cycle_scheduler(**optim_kwargs)
        elif isinstance(policy, pyro.optim):
            logger.info('Using user-provided optimizer')
            scheduler = policy
        else:
            raise Exception('Mode {} is not valid'.format(str(policy)))

        self.svi = SVI(self.model, self.guide, scheduler, loss=TraceMeanField_ELBO())

        self.training_loss, self.testing_loss, self.num_epochs_trained = [],[],0
        try:
            if self.training_bar:
                t = trange(num_epochs, desc = 'Epoch 0', leave = True)
            else:
                t = range(num_epochs)

            for epoch in t:
                
                #train step
                self.train()
                running_loss = 0.0
                for batch in self._get_batches(X, batch_size = batch_size):
                    running_loss += self.svi.step(*batch)
                    scheduler.step()
                
                #epoch cleanup
                epoch_loss = running_loss/(X.shape[0] * self.num_exog_features)
                self.training_loss.append(epoch_loss)
                recent_losses = self.training_loss[-5:]

                if not test_X is None:
                    self.testing_loss.append(self.score(test_X))
                    recent_losses = self.testing_loss[-5:]

                if self.training_bar:
                    t.set_description("Epoch {} done. Recent losses: {}".format(
                        str(epoch + 1),
                        ' --> '.join('{:.3e}'.format(loss) for loss in recent_losses)
                    ))

                self.num_epochs_trained+=1

                if policy == 'multiplicative_decay' \
                    or (policy == 'cyclicLR' and epoch % epochs_per_cycle == 0):
                    #or (policy == '1cycleLR' and epoch > (3*num_epochs)//4): don't do early stopping with 1cycleLR, tune #epochs
                    if early_stopper.should_stop_training(recent_losses[-1]):
                        logger.debug('Stopped training early')
                        break

        except KeyboardInterrupt:
            logger.warn('Interrupted training.')

        self.set_device('cpu')
        self.eval()
        return self
                
    def score(self, X):
        self.eval()
        return self._get_logp(X)/(X.shape[0] * self.num_exog_features)

    def _to_tensor(self, val):
        return torch.tensor(val).to(self.device)

    def _get_save_data(self):
        return dict(weights = self.state_dict())

    def _load_save_data(self, data):
        self.load_state_dict(data['weights'])
        self.eval()
        self.to_cpu()
        return self<|MERGE_RESOLUTION|>--- conflicted
+++ resolved
@@ -407,10 +407,6 @@
         
         return min(1., (step_num + 1)/(total_steps * 2/3 + 1))
 
-<<<<<<< HEAD
-=======
-
->>>>>>> d799d157
     def fit(self, X,*, min_learning_rate, max_learning_rate, num_epochs = 200, batch_size = 32, beta = 0.95):
 
         assert(isinstance(num_epochs, int) and num_epochs > 0)
